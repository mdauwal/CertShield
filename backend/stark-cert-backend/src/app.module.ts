--- conflicted
+++ resolved
@@ -4,22 +4,16 @@
 import { AppService } from './app.service';
 import { AuthModule } from './auth/auth.module';
 import { Auth } from './auth/entities/auth.entity';
-<<<<<<< HEAD
 import { IntegrationsModule } from './modules/integrations/integrations.module';
 
-=======
 import { StorageModule } from './storage/storage.module';
->>>>>>> e6b0fe23
 
 @Module({
   imports: [
     ConfigModule.forRoot({ isGlobal: true }),
     AuthModule,
-<<<<<<< HEAD
     IntegrationsModule,
-=======
     StorageModule,
->>>>>>> e6b0fe23
   ],
   controllers: [AppController],
   providers: [AppService],
