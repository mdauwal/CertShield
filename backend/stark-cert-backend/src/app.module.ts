--- conflicted
+++ resolved
@@ -5,14 +5,10 @@
 import { AppService } from './app.service';
 import { AuthModule } from './auth/auth.module';
 import { Auth } from './auth/entities/auth.entity';
-<<<<<<< HEAD
 import { GatewayModule } from './modules/gateway/gateway.module';
 import { CertificateModule } from './modules/certificates/certificate.module';
-=======
 import { IntegrationsModule } from './modules/integrations/integrations.module';
-
 import { StorageModule } from './storage/storage.module';
->>>>>>> bdac2a6d
 
 @Module({
   imports: [
@@ -28,13 +24,10 @@
       synchronize: process.env.NODE_ENV !== 'production',
     }),
     AuthModule,
-<<<<<<< HEAD
     GatewayModule,
     CertificateModule,
-=======
     IntegrationsModule,
     StorageModule,
->>>>>>> bdac2a6d
   ],
   controllers: [AppController],
   providers: [AppService],
